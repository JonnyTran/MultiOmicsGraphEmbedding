--- conflicted
+++ resolved
@@ -16,6 +16,7 @@
 from keras_transformer.transformer import TransformerBlock
 from tensorflow.keras import backend as K
 
+from moge.evaluation.metrics import f1, hamming_loss
 from .static_graph_embedding import NeuralGraphEmbedding
 
 
@@ -118,19 +119,6 @@
     def create_cls_model(self):
         embeddings = Input(shape=(self._d,), name="embeddings")
         subnetwork = Input(shape=(None,), name="subnetwork")
-<<<<<<< HEAD
-        y_pred = GraphAttention(self._d,
-                                attn_heads=1,
-                                attn_heads_reduction='average',
-                                dropout_rate=0.0,
-                                activation='softmax',
-                                kernel_regularizer=l2(5e-4),
-                                attn_kernel_regularizer=l2(5e-4))([embeddings, subnetwork])
-
-        # y_pred = Dense(self.n_classes,
-        #                activation='softmax',
-        #                kernel_regularizer=l1())(graph_attention_2)
-=======
         graph_attention_2 = GraphAttention(self._d,
                                            attn_heads=1,
                                            attn_heads_reduction='average',
@@ -142,7 +130,6 @@
         y_pred = Dense(self.n_classes,
                        activation='softmax',
                        kernel_regularizer=l1())(graph_attention_2)
->>>>>>> 39e0fd64
 
         return Model([embeddings, subnetwork], y_pred, name="cls_model")
 
@@ -189,9 +176,9 @@
 
         # Compile & train
         self.model.compile(
-            loss="categorical_accuracy",
+            loss=hamming_loss,
             optimizer="adam",
-            metrics=["top_k_categorical_accuracy", "accuracy"],
+            metrics=["top_k_categorical_accuracy", f1],
         )
         print("Network total weights:", self.cls_model.count_params())
 
